--- conflicted
+++ resolved
@@ -6,7 +6,6 @@
 import FreeCADGui
 
 
-<<<<<<< HEAD
 def pos_to_str(x):
     inches = int(x)
     fraction = int((x - inches) * 16)
@@ -16,11 +15,6 @@
 class Segment(object):
     def __init__(self, prefix, lift_angle, rotation_angle, outside_height, cylinder_diameter, wafer_count, show_lcs,
                  temp_file, to_build, rotate_segment, trace=None):
-=======
-class Segment(object):
-    def __init__(self, prefix, lift_angle, rotation_angle, outside_height, cylinder_diameter, wafer_count, show_lcs,
-                 temp_file, to_build, trace=None):
->>>>>>> 797ed54e
         self.prefix = prefix + "_"
         self.trace = trace
         self.lift_angle = np.deg2rad(float(lift_angle))
@@ -41,15 +35,10 @@
         self.segment_object = None
         self.lcs_base = None
         self.lcs_top = None
-<<<<<<< HEAD
         self.transform_to_top = None  # transform from base of segment t0 top of segment
-=======
-        self.transform_to_top = None
->>>>>>> 797ed54e
 
         self.get_wafer_parameters()
-        if self.to_build:
-            self.remove_prior_version()
+        self.remove_prior_version()
 
     def get_wafer_count(self):
         return self.wafer_count
@@ -88,17 +77,14 @@
         return self.lcs_base
 
     def get_transform_to_top(self):
-        if (self.segment_type == 'helix' and self.helix) or not self.to_build:
-            return self.transform_to_top
+        if self.segment_type == 'helix' and self.helix:
+            return self.helix.transform_to_top
         else:
             raise ValueError("Segment has no valid transform to top")
 
-<<<<<<< HEAD
     def get_segment_rotation(self):
         return self.rotate_segment
 
-=======
->>>>>>> 797ed54e
     def move_content(self, transform):
         # return
         pl = self.segment_object.Placement
@@ -116,10 +102,8 @@
 
     def move_to_top(self, transform):
         """Apply transform to reposition segment."""
-        if (self.segment_type == 'helix' and self.helix) or not self.to_build:
-            # print(f"BEFORE: {self.segment_object.Label}, {self.segment_object.Placement}")
-            self.move_content(transform)
-            # print(f"AFTER: {self.segment_object.Label}, {self.segment_object.Placement}")
+        if self.segment_type == 'helix' and self.helix:
+            self.helix.move_content(transform)
         else:
             raise ValueError("Segment has no valid content to transform")
 
@@ -148,10 +132,7 @@
         self.lcs_base = base
         self.lcs_top = top
         self.transform_to_top = transform
-<<<<<<< HEAD
         self.wafer_list = helix.get_wafer_list()
-=======
->>>>>>> 797ed54e
         if self.trace:
             self.trace("BUILD", self.prefix, "base", self.lcs_base.Placement, "top", self.lcs_top.Placement)
         return helix
@@ -172,7 +153,6 @@
         except Exception as e:
             raise ValueError(f"Failed to Reconstruct Segment: {e.args}")
 
-<<<<<<< HEAD
     def make_cut_list(self, segment_no, cuts_file):
         parm_str = f"\n\nCut list for segment: {segment_no}\n"
         parm_str += f"Lift Angle: {np.round(np.rad2deg(self.lift_angle), 2)} degrees\n"
@@ -238,8 +218,6 @@
             cons_file.write(str1)
         return global_loc
 
-=======
->>>>>>> 797ed54e
     @staticmethod
     def make_transform_align(object_1, object_2):
         """Create transform that will move an object by the same relative positions of two input objects"""
